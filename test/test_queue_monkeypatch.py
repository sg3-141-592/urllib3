from __future__ import absolute_import

import mock
import sys
if sys.version_info >= (2, 7):
    import unittest
else:
    import unittest2 as unittest

import urllib3
from urllib3.exceptions import EmptyPoolError
from urllib3.packages.six.moves import queue


class BadError(Exception):
    """
    This should not be raised.
    """
    pass


class TestMonkeypatchResistance(unittest.TestCase):
    """
    Test that connection pool works even with a monkey patched Queue module,
    see obspy/obspy#1599, kennethreitz/requests#3742, shazow/urllib3#1061.
    """
    def test_queue_monkeypatching(self):
        with mock.patch.object(queue, 'Empty', BadError):
            http = urllib3.HTTPConnectionPool(host="localhost", block=True)
<<<<<<< HEAD
            self.addCleanup(http.close)
            first_conn = http._get_conn(timeout=1)
=======
            http._get_conn(timeout=1)
>>>>>>> c0ce2c8e
            self.assertRaises(EmptyPoolError, http._get_conn, timeout=1)


if __name__ == '__main__':
    unittest.main()<|MERGE_RESOLUTION|>--- conflicted
+++ resolved
@@ -27,12 +27,8 @@
     def test_queue_monkeypatching(self):
         with mock.patch.object(queue, 'Empty', BadError):
             http = urllib3.HTTPConnectionPool(host="localhost", block=True)
-<<<<<<< HEAD
             self.addCleanup(http.close)
-            first_conn = http._get_conn(timeout=1)
-=======
             http._get_conn(timeout=1)
->>>>>>> c0ce2c8e
             self.assertRaises(EmptyPoolError, http._get_conn, timeout=1)
 
 
