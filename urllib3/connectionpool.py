from __future__ import absolute_import
import errno
import logging
import sys
import warnings

from socket import error as SocketError, timeout as SocketTimeout
import socket

try:  # Python 3
    from queue import LifoQueue, Empty, Full
except ImportError:
    from Queue import LifoQueue, Empty, Full
    # Queue is imported for side effects on MS Windows
    import Queue as _unused_module_Queue  # noqa: unused


from .exceptions import (
    ClosedPoolError,
    ProtocolError,
    EmptyPoolError,
    HeaderParsingError,
    HostChangedError,
    LocationValueError,
    MaxRetryError,
    ProxyError,
    ReadTimeoutError,
    SSLError,
    TimeoutError,
    InsecureRequestWarning,
    NewConnectionError,
)
from .packages.ssl_match_hostname import CertificateError
from .packages import six
from .connection import (
    port_by_scheme,
    DummyConnection,
    HTTPConnection, HTTPSConnection, VerifiedHTTPSConnection,
    HTTPException, BaseSSLError,
)
from .request import RequestMethods
from .response import HTTPResponse

from .util.connection import is_connection_dropped
from .util.response import assert_header_parsing
from .util.retry import Retry
from .util.timeout import Timeout
from .util.url import get_host, Url


xrange = six.moves.xrange

log = logging.getLogger(__name__)

_Default = object()


# Pool objects
class ConnectionPool(object):
    """
    Base class for all connection pools, such as
    :class:`.HTTPConnectionPool` and :class:`.HTTPSConnectionPool`.
    """

    scheme = None
    QueueCls = LifoQueue

    def __init__(self, host, port=None):
        if not host:
            raise LocationValueError("No host specified.")

        # httplib doesn't like it when we include brackets in ipv6 addresses
        # Specifically, if we include brackets but also pass the port then
        # httplib crazily doubles up the square brackets on the Host header.
        # Instead, we need to make sure we never pass ``None`` as the port.
        # However, for backward compatibility reasons we can't actually
        # *assert* that.
        self.host = host.strip('[]')
        self.port = port

    def __str__(self):
        return '%s(host=%r, port=%r)' % (type(self).__name__,
                                         self.host, self.port)

    def __enter__(self):
        return self

    def __exit__(self, exc_type, exc_val, exc_tb):
        self.close()
        # Return False to re-raise any potential exceptions
        return False

    def close(self):
        """
        Close all pooled connections and disable the pool.
        """
        pass


# This is taken from http://hg.python.org/cpython/file/7aaba721ebc0/Lib/socket.py#l252
_blocking_errnos = set([errno.EAGAIN, errno.EWOULDBLOCK])


class HTTPConnectionPool(ConnectionPool, RequestMethods):
    """
    Thread-safe connection pool for one host.

    :param host:
        Host used for this HTTP Connection (e.g. "localhost"), passed into
        :class:`httplib.HTTPConnection`.

    :param port:
        Port used for this HTTP Connection (None is equivalent to 80), passed
        into :class:`httplib.HTTPConnection`.

    :param strict:
        Causes BadStatusLine to be raised if the status line can't be parsed
        as a valid HTTP/1.0 or 1.1 status line, passed into
        :class:`httplib.HTTPConnection`.

        .. note::
           Only works in Python 2. This parameter is ignored in Python 3.

    :param timeout:
        Socket timeout in seconds for each individual connection. This can
        be a float or integer, which sets the timeout for the HTTP request,
        or an instance of :class:`urllib3.util.Timeout` which gives you more
        fine-grained control over request timeouts. After the constructor has
        been parsed, this is always a `urllib3.util.Timeout` object.

    :param maxsize:
        Number of connections to save that can be reused. More than 1 is useful
        in multithreaded situations. If ``block`` is set to False, more
        connections will be created but they will not be saved once they've
        been used.

    :param block:
        If set to True, no more than ``maxsize`` connections will be used at
        a time. When no free connections are available, the call will block
        until a connection has been released. This is a useful side effect for
        particular multithreaded situations where one does not want to use more
        than maxsize connections per host to prevent flooding.

    :param headers:
        Headers to include with all requests, unless other headers are given
        explicitly.

    :param retries:
        Retry configuration to use by default with requests in this pool.

    :param _proxy:
        Parsed proxy URL, should not be used directly, instead, see
        :class:`urllib3.connectionpool.ProxyManager`"

    :param _proxy_headers:
        A dictionary with proxy headers, should not be used directly,
        instead, see :class:`urllib3.connectionpool.ProxyManager`"

    :param \**conn_kw:
        Additional parameters are used to create fresh :class:`urllib3.connection.HTTPConnection`,
        :class:`urllib3.connection.HTTPSConnection` instances.
    """

    scheme = 'http'
    ConnectionCls = HTTPConnection
    ResponseCls = HTTPResponse

    def __init__(self, host, port=None, strict=False,
                 timeout=Timeout.DEFAULT_TIMEOUT, maxsize=1, block=False,
                 headers=None, retries=None,
                 _proxy=None, _proxy_headers=None,
                 **conn_kw):
        ConnectionPool.__init__(self, host, port)
        RequestMethods.__init__(self, headers)

        self.strict = strict

        if not isinstance(timeout, Timeout):
            timeout = Timeout.from_float(timeout)

        if retries is None:
            retries = Retry.DEFAULT

        self.timeout = timeout
        self.retries = retries

        self.pool = self.QueueCls(maxsize)
        self.block = block

        self.proxy = _proxy
        self.proxy_headers = _proxy_headers or {}

        # Fill the queue up so that doing get() on it will block properly
        for _ in xrange(maxsize):
            self.pool.put(None)

        # These are mostly for testing and debugging purposes.
        self.num_connections = 0
        self.num_requests = 0
        self.conn_kw = conn_kw

        if self.proxy:
            # Enable Nagle's algorithm for proxies, to avoid packet fragmentation.
            # We cannot know if the user has added default socket options, so we cannot replace the
            # list.
            self.conn_kw.setdefault('socket_options', [])

    def _new_conn(self):
        """
        Return a fresh :class:`HTTPConnection`.
        """
        self.num_connections += 1
        log.info("Starting new HTTP connection (%d): %s",
                 self.num_connections, self.host)

        conn = self.ConnectionCls(host=self.host, port=self.port,
                                  timeout=self.timeout.connect_timeout,
                                  strict=self.strict, **self.conn_kw)
        return conn

    def _get_conn(self, timeout=None):
        """
        Get a connection. Will return a pooled connection if one is available.

        If no connections are available and :prop:`.block` is ``False``, then a
        fresh connection is returned.

        :param timeout:
            Seconds to wait before giving up and raising
            :class:`urllib3.exceptions.EmptyPoolError` if the pool is empty and
            :prop:`.block` is ``True``.
        """
        conn = None
        try:
            conn = self.pool.get(block=self.block, timeout=timeout)

        except AttributeError:  # self.pool is None
            raise ClosedPoolError(self, "Pool is closed.")

        except Empty:
            if self.block:
                raise EmptyPoolError(self,
                                     "Pool reached maximum size and no more "
                                     "connections are allowed.")
            pass  # Oh well, we'll create a new connection then

        # If this is a persistent connection, check if it got disconnected
        if conn and is_connection_dropped(conn):
            log.info("Resetting dropped connection: %s", self.host)
            conn.close()
            if getattr(conn, 'auto_open', 1) == 0:
                # This is a proxied connection that has been mutated by
                # httplib._tunnel() and cannot be reused (since it would
                # attempt to bypass the proxy)
                conn = None

        return conn or self._new_conn()

    def _put_conn(self, conn):
        """
        Put a connection back into the pool.

        :param conn:
            Connection object for the current host and port as returned by
            :meth:`._new_conn` or :meth:`._get_conn`.

        If the pool is already full, the connection is closed and discarded
        because we exceeded maxsize. If connections are discarded frequently,
        then maxsize should be increased.

        If the pool is closed, then the connection will be closed and discarded.
        """
        try:
            self.pool.put(conn, block=False)
            return  # Everything is dandy, done.
        except AttributeError:
            # self.pool is None.
            pass
        except Full:
            # This should never happen if self.block == True
            log.warning(
                "Connection pool is full, discarding connection: %s",
                self.host)

        # Connection never got put back into the pool, close it.
        if conn:
            conn.close()

    def _validate_conn(self, conn):
        """
        Called right before a request is made, after the socket is created.
        """
        pass

    def _prepare_proxy(self, conn):
        # Nothing to do for HTTP connections.
        pass

    def _get_timeout(self, timeout):
        """ Helper that always returns a :class:`urllib3.util.Timeout` """
        if timeout is _Default:
            return self.timeout.clone()

        if isinstance(timeout, Timeout):
            return timeout.clone()
        else:
            # User passed us an int/float. This is for backwards compatibility,
            # can be removed later
            return Timeout.from_float(timeout)

    def _raise_timeout(self, err, url, timeout_value):
        """Is the error actually a timeout? Will raise a ReadTimeout or pass"""

        if isinstance(err, SocketTimeout):
            raise ReadTimeoutError(self, url, "Read timed out. (read timeout=%s)" % timeout_value)

        # See the above comment about EAGAIN in Python 3. In Python 2 we have
        # to specifically catch it and throw the timeout error
        if hasattr(err, 'errno') and err.errno in _blocking_errnos:
            raise ReadTimeoutError(self, url, "Read timed out. (read timeout=%s)" % timeout_value)

        # Catch possible read timeouts thrown as SSL errors. If not the
        # case, rethrow the original. We need to do this because of:
        # http://bugs.python.org/issue10272
        if 'timed out' in str(err) or 'did not complete (read)' in str(err):  # Python 2.6
            raise ReadTimeoutError(self, url, "Read timed out. (read timeout=%s)" % timeout_value)

    def _make_request(self, conn, method, url, timeout=_Default, chunked=False,
                      **httplib_request_kw):
        """
        Perform a request on a given urllib connection object taken from our
        pool.

        :param conn:
            a connection from one of our connection pools

        :param timeout:
            Socket timeout in seconds for the request. This can be a
            float or integer, which will set the same timeout value for
            the socket connect and the socket read, or an instance of
            :class:`urllib3.util.Timeout`, which gives you more fine-grained
            control over your timeouts.
        """
        self.num_requests += 1

        timeout_obj = self._get_timeout(timeout)
        timeout_obj.start_connect()
        conn.timeout = timeout_obj.connect_timeout

        # Trigger any extra validation we need to do.
        try:
            self._validate_conn(conn)
        except (SocketTimeout, BaseSSLError) as e:
            # Py2 raises this as a BaseSSLError, Py3 raises it as socket timeout.
            self._raise_timeout(err=e, url=url, timeout_value=conn.timeout)
            raise

        # conn.request() calls httplib.*.request, not the method in
        # urllib3.request. It also calls makefile (recv) on the socket.
        if chunked:
            conn.request_chunked(method, url, **httplib_request_kw)
        else:
            conn.request(method, url, **httplib_request_kw)

        # Reset the timeout for the recv() on the socket
        read_timeout = timeout_obj.read_timeout

        # App Engine doesn't have a sock attr
        if getattr(conn, 'sock', None):
            # In Python 3 socket.py will catch EAGAIN and return None when you
            # try and read into the file pointer created by http.client, which
            # instead raises a BadStatusLine exception. Instead of catching
            # the exception and assuming all BadStatusLine exceptions are read
            # timeouts, check for a zero timeout before making the request.
            if read_timeout == 0:
                raise ReadTimeoutError(
                    self, url, "Read timed out. (read timeout=%s)" % read_timeout)
            if read_timeout is Timeout.DEFAULT_TIMEOUT:
                conn.sock.settimeout(socket.getdefaulttimeout())
            else:  # None or a value
                conn.sock.settimeout(read_timeout)

        # Receive the response from the server
        try:
            try:  # Python 2.7, use buffering of HTTP responses
                httplib_response = conn.getresponse(buffering=True)
            except TypeError:  # Python 2.6 and older, Python 3
                try:
                    httplib_response = conn.getresponse()
                except Exception as e:
                    # Remove the TypeError from the exception chain in Python 3;
                    # otherwise it looks like a programming error was the cause.
                    six.raise_from(e, None)
        except (SocketTimeout, BaseSSLError, SocketError) as e:
            self._raise_timeout(err=e, url=url, timeout_value=read_timeout)
            raise

        # AppEngine doesn't have a version attr.
        http_version = getattr(conn, '_http_vsn_str', 'HTTP/?')
        log.debug("%s://%s:%s \"%s %s %s\" %s %s", self.scheme, self.host, self.port,
                  method, url, http_version, httplib_response.status,
                  httplib_response.length)

        try:
            assert_header_parsing(httplib_response.msg)
        except HeaderParsingError as hpe:  # Platform-specific: Python 3
            log.warning(
                'Failed to parse headers (url=%s): %s',
                self._absolute_url(url), hpe, exc_info=True)

        return httplib_response

    def _absolute_url(self, path):
        return Url(scheme=self.scheme, host=self.host, port=self.port, path=path).url

    def close(self):
        """
        Close all pooled connections and disable the pool.
        """
        # Disable access to the pool
        old_pool, self.pool = self.pool, None

        try:
            while True:
                conn = old_pool.get(block=False)
                if conn:
                    conn.close()

        except Empty:
            pass  # Done.

    def is_same_host(self, url):
        """
        Check if the given ``url`` is a member of the same host as this
        connection pool.
        """
        if url.startswith('/'):
            return True

        # TODO: Add optional support for socket.gethostbyname checking.
        scheme, host, port = get_host(url)

        # Use explicit default port for comparison when none is given
        if self.port and not port:
            port = port_by_scheme.get(scheme)
        elif not self.port and port == port_by_scheme.get(scheme):
            port = None

        return (scheme, host, port) == (self.scheme, self.host, self.port)

    def urlopen(self, method, url, body=None, headers=None, retries=None,
                redirect=True, assert_same_host=True, timeout=_Default,
                pool_timeout=None, release_conn=None, chunked=False,
                **response_kw):
        """
        Get a connection from the pool and perform an HTTP request. This is the
        lowest level call for making a request, so you'll need to specify all
        the raw details.

        .. note::

           More commonly, it's appropriate to use a convenience method provided
           by :class:`.RequestMethods`, such as :meth:`request`.

        .. note::

           `release_conn` will only behave as expected if
           `preload_content=False` because we want to make
           `preload_content=False` the default behaviour someday soon without
           breaking backwards compatibility.

        :param method:
            HTTP request method (such as GET, POST, PUT, etc.)

        :param body:
            Data to send in the request body (useful for creating
            POST requests, see HTTPConnectionPool.post_url for
            more convenience).

        :param headers:
            Dictionary of custom headers to send, such as User-Agent,
            If-None-Match, etc. If None, pool headers are used. If provided,
            these headers completely replace any pool-specific headers.

        :param retries:
            Configure the number of retries to allow before raising a
            :class:`~urllib3.exceptions.MaxRetryError` exception.

            Pass ``None`` to retry until you receive a response. Pass a
            :class:`~urllib3.util.retry.Retry` object for fine-grained control
            over different types of retries.
            Pass an integer number to retry connection errors that many times,
            but no other types of errors. Pass zero to never retry.

            If ``False``, then retries are disabled and any exception is raised
            immediately. Also, instead of raising a MaxRetryError on redirects,
            the redirect response will be returned.

        :type retries: :class:`~urllib3.util.retry.Retry`, False, or an int.

        :param redirect:
            If True, automatically handle redirects (status codes 301, 302,
            303, 307, 308). Each redirect counts as a retry. Disabling retries
            will disable redirect, too.

        :param assert_same_host:
            If ``True``, will make sure that the host of the pool requests is
            consistent else will raise HostChangedError. When False, you can
            use the pool on an HTTP proxy and request foreign hosts.

        :param timeout:
            If specified, overrides the default timeout for this one
            request. It may be a float (in seconds) or an instance of
            :class:`urllib3.util.Timeout`.

        :param pool_timeout:
            If set and the pool is set to block=True, then this method will
            block for ``pool_timeout`` seconds and raise EmptyPoolError if no
            connection is available within the time period.

        :param release_conn:
            If False, then the urlopen call will not release the connection
            back into the pool once a response is received (but will release if
            you read the entire contents of the response such as when
            `preload_content=True`). This is useful if you're not preloading
            the response's content immediately. You will need to call
            ``r.release_conn()`` on the response ``r`` to return the connection
            back into the pool. If None, it takes the value of
            ``response_kw.get('preload_content', True)``.

        :param chunked:
            If True, urllib3 will send the body using chunked transfer
            encoding. Otherwise, urllib3 will send the body using the standard
            content-length form. Defaults to False.

        :param \**response_kw:
            Additional parameters are passed to
            :meth:`urllib3.response.HTTPResponse.from_httplib`
        """
        if headers is None:
            headers = self.headers

        if not isinstance(retries, Retry):
            retries = Retry.from_int(retries, redirect=redirect, default=self.retries)

        if release_conn is None:
            release_conn = response_kw.get('preload_content', True)

        # Check host
        if assert_same_host and not self.is_same_host(url):
            raise HostChangedError(self, url, retries)

        conn = None

        # Track whether `conn` needs to be released before
        # returning/raising/recursing. Update this variable if necessary, and
        # leave `release_conn` constant throughout the function. That way, if
        # the function recurses, the original value of `release_conn` will be
        # passed down into the recursive call, and its value will be respected.
        #
        # See issue #651 [1] for details.
        #
        # [1] <https://github.com/shazow/urllib3/issues/651>
        release_this_conn = release_conn

        # Merge the proxy headers. Only do this in HTTP. We have to copy the
        # headers dict so we can safely change it without those changes being
        # reflected in anyone else's copy.
        if self.scheme == 'http':
            headers = headers.copy()
            headers.update(self.proxy_headers)

        # Must keep the exception bound to a separate variable or else Python 3
        # complains about UnboundLocalError.
        err = None

        # Keep track of whether we cleanly exited the except block. This
        # ensures we do proper cleanup in finally.
        clean_exit = False

        try:
            # Request a connection from the queue.
            timeout_obj = self._get_timeout(timeout)
            conn = self._get_conn(timeout=pool_timeout)

            conn.timeout = timeout_obj.connect_timeout

            is_new_proxy_conn = self.proxy is not None and not getattr(conn, 'sock', None)
            if is_new_proxy_conn:
                self._prepare_proxy(conn)

            # Make the request on the httplib connection object.
            httplib_response = self._make_request(conn, method, url,
                                                  timeout=timeout_obj,
                                                  body=body, headers=headers,
                                                  chunked=chunked)

            # If we're going to release the connection in ``finally:``, then
            # the response doesn't need to know about the connection. Otherwise
            # it will also try to release it and we'll have a double-release
            # mess.
            response_conn = conn if not release_conn else None

            # Import httplib's response into our own wrapper object
<<<<<<< HEAD
            response = HTTPResponse.from_httplib(httplib_response,
                                                 pool=self,
                                                 connection=response_conn,
                                                 retries=retries,
                                                 **response_kw)
=======
            response = self.ResponseCls.from_httplib(httplib_response,
                                                     pool=self,
                                                     connection=response_conn,
                                                     **response_kw)
>>>>>>> d56309aa

            # Everything went great!
            clean_exit = True

        except Empty:
            # Timed out by queue.
            raise EmptyPoolError(self, "No pool connections are available.")

        except (BaseSSLError, CertificateError) as e:
            # Close the connection. If a connection is reused on which there
            # was a Certificate error, the next request will certainly raise
            # another Certificate error.
            clean_exit = False
            raise SSLError(e)

        except SSLError:
            # Treat SSLError separately from BaseSSLError to preserve
            # traceback.
            clean_exit = False
            raise

        except (TimeoutError, HTTPException, SocketError, ProtocolError) as e:
            # Discard the connection for these exceptions. It will be
            # be replaced during the next _get_conn() call.
            clean_exit = False

            if isinstance(e, (SocketError, NewConnectionError)) and self.proxy:
                e = ProxyError('Cannot connect to proxy.', e)
            elif isinstance(e, (SocketError, HTTPException)):
                e = ProtocolError('Connection aborted.', e)

            retries = retries.increment(method, url, error=e, _pool=self,
                                        _stacktrace=sys.exc_info()[2])
            retries.sleep()

            # Keep track of the error for the retry warning.
            err = e

        finally:
            if not clean_exit:
                # We hit some kind of exception, handled or otherwise. We need
                # to throw the connection away unless explicitly told not to.
                # Close the connection, set the variable to None, and make sure
                # we put the None back in the pool to avoid leaking it.
                conn = conn and conn.close()
                release_this_conn = True

            if release_this_conn:
                # Put the connection back to be reused. If the connection is
                # expired then it will be None, which will get replaced with a
                # fresh connection during _get_conn.
                self._put_conn(conn)

        if not conn:
            # Try again
            log.warning("Retrying (%r) after connection "
                        "broken by '%r': %s", retries, err, url)
            return self.urlopen(method, url, body, headers, retries,
                                redirect, assert_same_host,
                                timeout=timeout, pool_timeout=pool_timeout,
                                release_conn=release_conn, **response_kw)

        # Handle redirect?
        redirect_location = redirect and response.get_redirect_location()
        if redirect_location:
            if response.status == 303:
                method = 'GET'

            try:
                retries = retries.increment(method, url, response=response, _pool=self)
            except MaxRetryError:
                if retries.raise_on_redirect:
                    # Release the connection for this response, since we're not
                    # returning it to be released manually.
                    response.release_conn()
                    raise
                return response

            log.info("Redirecting %s -> %s", url, redirect_location)
            return self.urlopen(
                method, redirect_location, body, headers,
                retries=retries, redirect=redirect,
                assert_same_host=assert_same_host,
                timeout=timeout, pool_timeout=pool_timeout,
                release_conn=release_conn, **response_kw)

        # Check if we should retry the HTTP response.
        if retries.is_forced_retry(method, status_code=response.status):
            try:
                retries = retries.increment(method, url, response=response, _pool=self)
            except MaxRetryError:
                if retries.raise_on_status:
                    # Release the connection for this response, since we're not
                    # returning it to be released manually.
                    response.release_conn()
                    raise
                return response
            retries.sleep()
            log.info("Forced retry: %s", url)
            return self.urlopen(
                method, url, body, headers,
                retries=retries, redirect=redirect,
                assert_same_host=assert_same_host,
                timeout=timeout, pool_timeout=pool_timeout,
                release_conn=release_conn, **response_kw)

        return response


class HTTPSConnectionPool(HTTPConnectionPool):
    """
    Same as :class:`.HTTPConnectionPool`, but HTTPS.

    When Python is compiled with the :mod:`ssl` module, then
    :class:`.VerifiedHTTPSConnection` is used, which *can* verify certificates,
    instead of :class:`.HTTPSConnection`.

    :class:`.VerifiedHTTPSConnection` uses one of ``assert_fingerprint``,
    ``assert_hostname`` and ``host`` in this order to verify connections.
    If ``assert_hostname`` is False, no verification is done.

    The ``key_file``, ``cert_file``, ``cert_reqs``, ``ca_certs``,
    ``ca_cert_dir``, and ``ssl_version`` are only used if :mod:`ssl` is
    available and are fed into :meth:`urllib3.util.ssl_wrap_socket` to upgrade
    the connection socket into an SSL socket.
    """

    scheme = 'https'
    ConnectionCls = HTTPSConnection

    def __init__(self, host, port=None,
                 strict=False, timeout=Timeout.DEFAULT_TIMEOUT, maxsize=1,
                 block=False, headers=None, retries=None,
                 _proxy=None, _proxy_headers=None,
                 key_file=None, cert_file=None, cert_reqs=None,
                 ca_certs=None, ssl_version=None,
                 assert_hostname=None, assert_fingerprint=None,
                 ca_cert_dir=None, **conn_kw):

        HTTPConnectionPool.__init__(self, host, port, strict, timeout, maxsize,
                                    block, headers, retries, _proxy, _proxy_headers,
                                    **conn_kw)

        if ca_certs and cert_reqs is None:
            cert_reqs = 'CERT_REQUIRED'

        self.key_file = key_file
        self.cert_file = cert_file
        self.cert_reqs = cert_reqs
        self.ca_certs = ca_certs
        self.ca_cert_dir = ca_cert_dir
        self.ssl_version = ssl_version
        self.assert_hostname = assert_hostname
        self.assert_fingerprint = assert_fingerprint

    def _prepare_conn(self, conn):
        """
        Prepare the ``connection`` for :meth:`urllib3.util.ssl_wrap_socket`
        and establish the tunnel if proxy is used.
        """

        if isinstance(conn, VerifiedHTTPSConnection):
            conn.set_cert(key_file=self.key_file,
                          cert_file=self.cert_file,
                          cert_reqs=self.cert_reqs,
                          ca_certs=self.ca_certs,
                          ca_cert_dir=self.ca_cert_dir,
                          assert_hostname=self.assert_hostname,
                          assert_fingerprint=self.assert_fingerprint)
            conn.ssl_version = self.ssl_version
        return conn

    def _prepare_proxy(self, conn):
        """
        Establish tunnel connection early, because otherwise httplib
        would improperly set Host: header to proxy's IP:port.
        """
        # Python 2.7+
        try:
            set_tunnel = conn.set_tunnel
        except AttributeError:  # Platform-specific: Python 2.6
            set_tunnel = conn._set_tunnel

        if sys.version_info <= (2, 6, 4) and not self.proxy_headers:  # Python 2.6.4 and older
            set_tunnel(self.host, self.port)
        else:
            set_tunnel(self.host, self.port, self.proxy_headers)

        conn.connect()

    def _new_conn(self):
        """
        Return a fresh :class:`httplib.HTTPSConnection`.
        """
        self.num_connections += 1
        log.info("Starting new HTTPS connection (%d): %s",
                 self.num_connections, self.host)

        if not self.ConnectionCls or self.ConnectionCls is DummyConnection:
            raise SSLError("Can't connect to HTTPS URL because the SSL "
                           "module is not available.")

        actual_host = self.host
        actual_port = self.port
        if self.proxy is not None:
            actual_host = self.proxy.host
            actual_port = self.proxy.port

        conn = self.ConnectionCls(host=actual_host, port=actual_port,
                                  timeout=self.timeout.connect_timeout,
                                  strict=self.strict, **self.conn_kw)

        return self._prepare_conn(conn)

    def _validate_conn(self, conn):
        """
        Called right before a request is made, after the socket is created.
        """
        super(HTTPSConnectionPool, self)._validate_conn(conn)

        # Force connect early to allow us to validate the connection.
        if not getattr(conn, 'sock', None):  # AppEngine might not have  `.sock`
            conn.connect()

        if not conn.is_verified:
            warnings.warn((
                'Unverified HTTPS request is being made. '
                'Adding certificate verification is strongly advised. See: '
                'https://urllib3.readthedocs.io/en/latest/security.html'),
                InsecureRequestWarning)


def connection_from_url(url, **kw):
    """
    Given a url, return an :class:`.ConnectionPool` instance of its host.

    This is a shortcut for not having to parse out the scheme, host, and port
    of the url before creating an :class:`.ConnectionPool` instance.

    :param url:
        Absolute URL string that must include the scheme. Port is optional.

    :param \**kw:
        Passes additional parameters to the constructor of the appropriate
        :class:`.ConnectionPool`. Useful for specifying things like
        timeout, maxsize, headers, etc.

    Example::

        >>> conn = connection_from_url('http://google.com/')
        >>> r = conn.request('GET', '/')
    """
    scheme, host, port = get_host(url)
    port = port or port_by_scheme.get(scheme, 80)
    if scheme == 'https':
        return HTTPSConnectionPool(host, port=port, **kw)
    else:
        return HTTPConnectionPool(host, port=port, **kw)<|MERGE_RESOLUTION|>--- conflicted
+++ resolved
@@ -602,18 +602,11 @@
             response_conn = conn if not release_conn else None
 
             # Import httplib's response into our own wrapper object
-<<<<<<< HEAD
-            response = HTTPResponse.from_httplib(httplib_response,
-                                                 pool=self,
-                                                 connection=response_conn,
-                                                 retries=retries,
-                                                 **response_kw)
-=======
             response = self.ResponseCls.from_httplib(httplib_response,
                                                      pool=self,
                                                      connection=response_conn,
+                                                     retries=retries,
                                                      **response_kw)
->>>>>>> d56309aa
 
             # Everything went great!
             clean_exit = True
